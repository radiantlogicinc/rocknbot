--- conflicted
+++ resolved
@@ -19,12 +19,7 @@
 # Ignore contents of speedict folder
 speedict/*
 
-<<<<<<< HEAD
-# Ignore contents of lancedb folder
-lancdedb/*/_indices
-=======
 lancedb/*/_indices
->>>>>>> d94e42b7
 
 # Ignore passwords
 passwords/